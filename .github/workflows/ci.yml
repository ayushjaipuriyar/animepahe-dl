--- conflicted
+++ resolved
@@ -10,39 +10,6 @@
   contents: read
 
 jobs:
-<<<<<<< HEAD
-=======
-  lint:
-    name: Lint Code
-    runs-on: ubuntu-latest
-    steps:
-      - uses: actions/checkout@v6
-
-      - name: Install uv
-        uses: astral-sh/setup-uv@v7
-        with:
-          enable-cache: true
-
-      - name: Set up Python
-        run: uv python install 3.11
-
-      - name: Install dependencies
-        run: uv sync --dev
-
-      - name: Run Black
-        run: uv run black --check anime_downloader tests
-
-      - name: Run isort
-        run: uv run isort --check-only anime_downloader tests
-
-      - name: Run Ruff
-        run: uv run ruff check anime_downloader tests
-
-      - name: Run mypy
-        run: uv run mypy anime_downloader --ignore-missing-imports
-        continue-on-error: true
-
->>>>>>> 6626e707
   test:
     name: Test Python ${{ matrix.python-version }}
     runs-on: ${{ matrix.os }}
@@ -78,52 +45,4 @@
         run: choco install ffmpeg -y
 
       - name: Install Python dependencies
-<<<<<<< HEAD
-        run: uv sync --dev --all-extras
-=======
-        run: uv sync --dev --all-extras
-
-      - name: Run tests with coverage
-        run: uv run pytest tests/ -v --cov=anime_downloader --cov-report=xml --cov-report=term
-
-      - name: Upload coverage to Codecov
-        if: matrix.os == 'ubuntu-latest' && matrix.python-version == '3.11'
-        uses: codecov/codecov-action@v4
-        with:
-          file: ./coverage.xml
-          flags: unittests
-          name: codecov-umbrella
-          fail_ci_if_error: false
-
-  security:
-    name: Security Scan
-    runs-on: ubuntu-latest
-    steps:
-      - uses: actions/checkout@v6
-
-      - name: Install uv
-        uses: astral-sh/setup-uv@v7
-        with:
-          enable-cache: true
-
-      - name: Set up Python
-        run: uv python install 3.11
-
-      - name: Install dependencies
-        run: uv sync --dev
-
-      - name: Run Safety check
-        run: uv run safety check --json || true
-        continue-on-error: true
-
-      - name: Run Bandit security scan
-        run: uv run bandit -r anime_downloader -f json -o bandit-report.json || true
-        continue-on-error: true
-
-      - name: Upload Bandit report
-        uses: actions/upload-artifact@v5
-        if: always()
-        with:
-          name: bandit-security-report
-          path: bandit-report.json
->>>>>>> 6626e707
+        run: uv sync --dev --all-extras