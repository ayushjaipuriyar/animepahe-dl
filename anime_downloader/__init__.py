--- conflicted
+++ resolved
@@ -4,11 +4,7 @@
 A Python application for downloading anime episodes from AnimePahe.
 """
 
-<<<<<<< HEAD
-__version__ = "5.6.0-dev.2"
-=======
 __version__ = "5.6.0"
->>>>>>> adff11dd
 
 # Main entry points
 from .main import main
