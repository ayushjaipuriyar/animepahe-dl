[build-system]
requires = ["hatchling"]
build-backend = "hatchling.build"

[project]
name = "animepahe-dl"
<<<<<<< HEAD
version = "5.6.0-dev.2"
=======
version = "5.6.0"
>>>>>>> adff11dd
authors = [
    { name = "Ayush", email = "ayushjaipuriyar21@gmail.com" }
]
description = "A feature-rich anime downloader with CLI and GUI support"
readme = "README.md"
requires-python = ">=3.8"
license = {text = "MIT"}
keywords = ["anime", "downloader", "animepahe", "streaming", "video"]
classifiers = [
    "Development Status :: 5 - Production/Stable",
    "Intended Audience :: End Users/Desktop",
    "License :: OSI Approved :: MIT License",
    "Programming Language :: Python :: 3",
    "Programming Language :: Python :: 3.8",
    "Programming Language :: Python :: 3.9",
    "Programming Language :: Python :: 3.10",
    "Programming Language :: Python :: 3.11",
    "Programming Language :: Python :: 3.12",
    "Operating System :: OS Independent",
    "Topic :: Multimedia :: Video",
    "Topic :: Internet :: WWW/HTTP",
]
dependencies = [
    "beautifulsoup4>=4.14.3",
    "pyfzf>=0.3.0",
    "pycryptodome>=3.19.0",
    "tqdm>=4.66.0",
    "urllib3>=2.0.0,<2.5.0; python_version < '3.9'",
    "urllib3>=2.6.1; python_version >= '3.9'",
    "PyQt6>=6.6.0",
    "platformdirs>=4.0.0",
    "loguru>=0.7.0",
    "plyer>=2.1.0",
    "questionary>=2.0.0",
    "rich>=13.0.0",
    "typer>=0.9.0",
]

[project.optional-dependencies]
dev = [
    "pytest>=7.4.0",
    "pytest-cov>=4.1.0",
    "pytest-asyncio>=0.21.0",
    "pytest-mock>=3.12.0",
    "black>=23.0.0",
    "isort>=5.12.0",
    "ruff>=0.1.0",
    "mypy>=1.7.0",
    "bandit>=1.7.5",
    "safety>=2.3.0",
    "python-semantic-release>=10.5.2",
    "twine>=6.1.0,<6.2.0; python_version < '3.9'",
    "twine>=6.2.0; python_version >= '3.9'",
]

[project.urls]
"Homepage" = "https://github.com/ayushjaipuriyar/animepahe-dl"
"Bug Tracker" = "https://github.com/ayushjaipuriyar/animepahe-dl/issues"
"Documentation" = "https://github.com/ayushjaipuriyar/animepahe-dl#readme"
"Source Code" = "https://github.com/ayushjaipuriyar/animepahe-dl"
"Changelog" = "https://github.com/ayushjaipuriyar/animepahe-dl/blob/main/CHANGELOG.md"

[project.scripts]
"animepahe-dl" = "anime_downloader.main:main"

[tool.hatch.version]
path = "anime_downloader/__init__.py"
pattern = "__version__ = \"{version}\""

[tool.hatch.build.targets.wheel]
packages = ["anime_downloader"]

[tool.semantic_release]
version_toml = ["pyproject.toml:project.version"]
version_variables = ["anime_downloader/__init__.py:__version__"]
major_on_zero = false
allow_zero_version = true
tag_format = "v{version}"
changelog_file = "CHANGELOG.md"
upload_to_pypi = false
upload_to_release = true
commit_message = "chore(release): {version} [skip ci]"

[tool.semantic_release.branches.main]
match = "main"
prerelease = false

[tool.semantic_release.branches.dev]
match = "dev"
prerelease = true
prerelease_token = "dev"

[tool.semantic_release.commit_parser_options]
allowed_tags = ["build", "chore", "ci", "docs", "feat", "fix", "perf", "style", "refactor", "test"]
minor_tags = ["feat"]
patch_tags = ["fix", "perf"]

[tool.semantic_release.changelog]
changelog_file = "CHANGELOG.md"
exclude_commit_patterns = []

[tool.black]
line-length = 100
target-version = ['py38', 'py39', 'py310', 'py311', 'py312']
include = '\.pyi?$'
extend-exclude = '''
/(
  # directories
  \.eggs
  | \.git
  | \.hg
  | \.mypy_cache
  | \.tox
  | \.venv
  | build
  | dist
)/
'''

[tool.isort]
profile = "black"
line_length = 100
multi_line_output = 3
include_trailing_comma = true
force_grid_wrap = 0
use_parentheses = true
ensure_newline_before_comments = true

[tool.ruff]
line-length = 100
target-version = "py38"
select = [
    "E",   # pycodestyle errors
    "W",   # pycodestyle warnings
    "F",   # pyflakes
    "I",   # isort
    "C",   # flake8-comprehensions
    "B",   # flake8-bugbear
    "UP",  # pyupgrade
]
ignore = [
    "E501",  # line too long (handled by black)
    "B008",  # do not perform function calls in argument defaults
    "C901",  # too complex
]

[tool.ruff.per-file-ignores]
"__init__.py" = ["F401"]

[tool.mypy]
python_version = "3.8"
warn_return_any = true
warn_unused_configs = true
disallow_untyped_defs = false
disallow_incomplete_defs = false
check_untyped_defs = true
no_implicit_optional = true
warn_redundant_casts = true
warn_unused_ignores = true
warn_no_return = true
follow_imports = "silent"
ignore_missing_imports = true

[tool.pytest.ini_options]
minversion = "7.0"
addopts = "-ra -q --strict-markers --cov=anime_downloader --cov-report=term-missing"
testpaths = ["tests"]
python_files = ["test_*.py"]
python_classes = ["Test*"]
python_functions = ["test_*"]

[tool.coverage.run]
source = ["anime_downloader"]
omit = [
    "*/tests/*",
    "*/test_*.py",
    "*/__pycache__/*",
    "*/site-packages/*",
]

[tool.coverage.report]
exclude_lines = [
    "pragma: no cover",
    "def __repr__",
    "raise AssertionError",
    "raise NotImplementedError",
    "if __name__ == .__main__.:",
    "if TYPE_CHECKING:",
    "class .*\\bProtocol\\):",
    "@(abc\\.)?abstractmethod",
]

[dependency-groups]
dev = [
    "pyinstaller>=6.17.0",
]<|MERGE_RESOLUTION|>--- conflicted
+++ resolved
@@ -4,11 +4,7 @@
 
 [project]
 name = "animepahe-dl"
-<<<<<<< HEAD
-version = "5.6.0-dev.2"
-=======
 version = "5.6.0"
->>>>>>> adff11dd
 authors = [
     { name = "Ayush", email = "ayushjaipuriyar21@gmail.com" }
 ]
@@ -199,9 +195,4 @@
     "if TYPE_CHECKING:",
     "class .*\\bProtocol\\):",
     "@(abc\\.)?abstractmethod",
-]
-
-[dependency-groups]
-dev = [
-    "pyinstaller>=6.17.0",
 ]