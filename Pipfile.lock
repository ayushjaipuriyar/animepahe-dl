--- conflicted
+++ resolved
@@ -387,8 +387,6 @@
             ],
             "markers": "python_version >= '3.8'",
             "version": "==3.11"
-<<<<<<< HEAD
-=======
         },
         "importlib-metadata": {
             "hashes": [
@@ -397,7 +395,6 @@
             ],
             "markers": "python_version >= '3.9'",
             "version": "==8.7.0"
->>>>>>> 653a30cc
         },
         "importlib-resources": {
             "hashes": [
@@ -1185,11 +1182,7 @@
                 "sha256:fec0d993ecba3991645b4857837277469c8cc4c554a7e24d064d1ca291cfb81f"
             ],
             "markers": "python_version >= '3.8'",
-<<<<<<< HEAD
             "version": "==2.0.1"
-=======
-            "version": "==1.17.2"
->>>>>>> 653a30cc
         },
         "zipp": {
             "hashes": [
